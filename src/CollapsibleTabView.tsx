--- conflicted
+++ resolved
@@ -179,12 +179,9 @@
         });
       }
     });
-<<<<<<< HEAD
   }, [routes, index, routeKeyProp, headerHeight, disableSnap, snapThreshold]);
-=======
-  }, [routes, index, headerHeight, disableSnap, snapThreshold]);
+
   const syncScrollOffsetDebounced = useDebouncedCallback(syncScrollOffset, 16);
->>>>>>> 84b721a0
 
   const onMomentumScrollBegin = () => {
     isGliding.current = true;
